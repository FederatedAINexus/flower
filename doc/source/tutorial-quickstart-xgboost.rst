--- conflicted
+++ resolved
@@ -1,6 +1,5 @@
 .. _quickstart-xgboost:
 
-<<<<<<< HEAD
 ####################
  Quickstart XGBoost
 ####################
@@ -8,19 +7,6 @@
 ******************
  Federated XGBoost
 ******************
-=======
-Quickstart XGBoost
-==================
-
-.. meta::
-    :description: Check out this Federated Learning quickstart tutorial for using Flower with XGBoost to train classification models on trees.
-
-.. youtube:: AY1vpXUpesc
-    :width: 100%
-
-Federated XGBoost
------------------
->>>>>>> 86b75f05
 
 EXtreme Gradient Boosting (**XGBoost**) is a robust and efficient implementation of
 gradient-boosted decision tree (**GBDT**), that maximises the computational boundaries
@@ -34,30 +20,18 @@
 ~~~~~~~~~~~~~~~~~~~~~~
 Why federated XGBoost?
 ~~~~~~~~~~~~~~~~~~~~~~
-<<<<<<< HEAD
 
 Indeed, as the demand for data privacy and decentralized learning grows, there's an increasing requirement to implement federated XGBoost systems for specialised applications, like survival analysis and financial fraud detection.
-=======
->>>>>>> 86b75f05
-
-Indeed, as the demand for data privacy and decentralized learning grows, there's an
-increasing requirement to implement federated XGBoost systems for specialised
-applications, like survival analysis and financial fraud detection.
-
-<<<<<<< HEAD
+
+Federated learning ensures that raw data remains on the local device, making it an
+attractive approach for sensitive domains where data security and privacy are paramount.
+Given the robustness and efficiency of XGBoost, combining it with federated learning
+offers a promising solution for these specific challenges.
+
 In this tutorial we will learn how to train a federated XGBoost model on HIGGS dataset using Flower and :code:`xgboost` package to perform a binary classification task.
 We use a simple example (`full code xgboost-quickstart <https://github.com/adap/flower/tree/main/examples/xgboost-quickstart>`_)
 to demonstrate how federated XGBoost works,
 and then we dive into a more complex example (`full code xgboost-comprehensive <https://github.com/adap/flower/tree/main/examples/xgboost-comprehensive>`_) to run various experiments.
-
-******************
- Environment Setup
-******************
-=======
-Federated learning ensures that raw data remains on the local device, making it an
-attractive approach for sensitive domains where data security and privacy are paramount.
-Given the robustness and efficiency of XGBoost, combining it with federated learning
-offers a promising solution for these specific challenges.
 
 In this tutorial we will learn how to train a federated XGBoost model on HIGGS dataset
 using Flower and ``xgboost`` package. We use a simple example (`full code
@@ -68,9 +42,9 @@
 <https://github.com/adap/flower/tree/main/examples/xgboost-comprehensive>`_) to run
 various experiments.
 
-Environment Setup
------------------
->>>>>>> 86b75f05
+******************
+ Environment Setup
+******************
 
 First of all, it is recommended to create a virtual environment and run everything
 within a :doc:`virtualenv <contributor-how-to-set-up-a-virtual-env>`.
@@ -79,12 +53,8 @@
 
 .. code-block:: shell
 
-<<<<<<< HEAD
   # In a new Python environment
   $ pip install flwr flwr-datasets
-=======
-    $ pip install flwr flwr-datasets
->>>>>>> 86b75f05
 
 Since we want to use ``xgboost`` package to build up XGBoost trees, let's go ahead and
 install ``xgboost``:
@@ -93,7 +63,6 @@
 
     $ pip install xgboost
 
-<<<<<<< HEAD
 ********************
  The Configurations
 ********************
@@ -101,17 +70,6 @@
 We define all required configurations/hyper-parameters in :code:`pyproject.toml`:
 
 .. code-block:: toml
-=======
-Flower Client
--------------
-
-*Clients* are responsible for generating individual weight-updates for the model based
-on their local datasets. Now that we have all our dependencies installed, let's run a
-simple distributed training with two clients and one server.
-
-In a file called ``client.py``, import xgboost, Flower, Flower Datasets and other
-related functions:
->>>>>>> 86b75f05
 
     [tool.flwr.app.config]
     # ServerApp
@@ -135,20 +93,11 @@
 One can shift it to GPU by setting :code:`tree_method` to :code:`gpu_hist`.
 We use AUC as evaluation metric.
 
-<<<<<<< HEAD
-
 **********
  The Data
 **********
 This tutorial uses `Flower Datasets <https://flower.ai/docs/datasets/>`_
 to easily download and partition the `HIGGS` dataset.
-=======
-Dataset partition and hyper-parameter selection
-~~~~~~~~~~~~~~~~~~~~~~~~~~~~~~~~~~~~~~~~~~~~~~~
-
-Prior to local training, we require loading the HIGGS dataset from Flower Datasets and
-conduct data partitioning for FL:
->>>>>>> 86b75f05
 
 .. code-block:: python
 
@@ -161,31 +110,9 @@
     partition = fds.load_partition(partition_id, split="train")
     partition.set_format("numpy")
 
-<<<<<<< HEAD
 In this example, we split the dataset into 20 partitions with uniform distribution (`IidPartitioner
 <https://flower.ai/docs/datasets/ref-api/flwr_datasets.partitioner.IidPartitioner.html#flwr_datasets.partitioner.IidPartitioner>`_).
 Then, we load the partition for the given client based on :code:`partition_id`.
-=======
-In this example, we split the dataset into 30 partitions with uniform distribution
-(``IidPartitioner(num_partitions=30)``). Then, we load the partition for the given
-client based on ``partition_id``:
-
-.. code-block:: python
-
-    # We first define arguments parser for user to specify the client/partition ID.
-    parser = argparse.ArgumentParser()
-    parser.add_argument(
-        "--partition-id",
-        default=0,
-        type=int,
-        help="Partition ID used for the current client.",
-    )
-    args = parser.parse_args()
-
-    # Load the partition for this `partition_id`.
-    partition = fds.load_partition(idx=args.partition_id, split="train")
-    partition.set_format("numpy")
->>>>>>> 86b75f05
 
 After that, we do train/test splitting on the given partition (client's local data), and
 transform data format for ``xgboost`` package.
@@ -229,7 +156,6 @@
  The ClientApp
 ***************
 
-<<<<<<< HEAD
 *Clients* are responsible for generating individual weight-updates for the model based on their local datasets.
 Let's first see how we define Flower client for XGBoost.
 We follow the general rule to define :code:`FlowerClient` class inherited from :code:`fl.client.Client`.
@@ -238,21 +164,6 @@
 
     # Define Flower Client and client_fn
     class FlowerClient(Client):
-=======
-The ``num_local_round`` represents the number of iterations for local tree boost. We use
-CPU for the training in default. One can shift it to GPU by setting ``tree_method`` to
-``gpu_hist``. We use AUC as evaluation metric.
-
-Flower client definition for XGBoost
-~~~~~~~~~~~~~~~~~~~~~~~~~~~~~~~~~~~~
-
-After loading the dataset we define the Flower client. We follow the general rule to
-define ``XgbClient`` class inherited from ``fl.client.Client``.
-
-.. code-block:: python
-
-    class XgbClient(fl.client.Client):
->>>>>>> 86b75f05
         def __init__(
             self,
             train_dmatrix,
@@ -268,27 +179,10 @@
             self.num_val = num_val
             self.num_local_round = num_local_round
             self.params = params
-<<<<<<< HEAD
-=======
-
-All required parameters defined above are passed to ``XgbClient``'s constructor.
-
-Then, we override ``get_parameters``, ``fit`` and ``evaluate`` methods insides
-``XgbClient`` class as follows.
-
-.. code-block:: python
->>>>>>> 86b75f05
 
 All required parameters defined above are passed to :code:`FlowerClient`'s constructor.
 
-<<<<<<< HEAD
 Then, we override :code:`fit` and :code:`evaluate` methods insides :code:`FlowerClient` class as follows.
-=======
-Unlike neural network training, XGBoost trees are not started from a specified random
-weights. In this case, we do not use ``get_parameters`` and ``set_parameters`` to
-initialise model parameters for XGBoost. As a result, let's return an empty tensor in
-``get_parameters`` when it is called by the server at the first round.
->>>>>>> 86b75f05
 
 .. code-block:: python
 
@@ -326,16 +220,9 @@
               metrics={},
           )
 
-<<<<<<< HEAD
 In :code:`fit`, at the first round, we call :code:`xgb.train()` to build up the first set of trees.
 From the second round, we load the global model sent from server to new build Booster object,
 and then update model weights on local training data with function :code:`_local_boost` as follows:
-=======
-In ``fit``, at the first round, we call ``xgb.train()`` to build up the first set of
-trees. From the second round, we load the global model sent from server to new build
-Booster object, and then update model weights on local training data with function
-``local_boost`` as follows:
->>>>>>> 86b75f05
 
 .. code-block:: python
 
@@ -383,53 +270,14 @@
 In ``evaluate``, after loading the global model, we call ``bst.eval_set`` function to
 conduct evaluation on valid set. The AUC value will be returned.
 
-<<<<<<< HEAD
-=======
-Now, we can create an instance of our class ``XgbClient`` and add one line to actually
-run this client:
->>>>>>> 86b75f05
-
 ***************
  The ServerApp
 ***************
 
-<<<<<<< HEAD
 After the local training on clients, the model updates are then sent to the *server* which will aggregate them to produce a better model.
 Finally, the *server* sends this improved version of the model back to each *client* to finish a complete FL round.
 
 In a file named :code:`server_app.py`, we define a strategy for XGBoost bagging aggregation:
-=======
-    fl.client.start_client(
-        server_address="127.0.0.1:8080",
-        client=XgbClient(
-            train_dmatrix,
-            valid_dmatrix,
-            num_train,
-            num_val,
-            num_local_round,
-            params,
-        ).to_client(),
-    )
-
-That's it for the client. We only have to implement ``Client`` and call
-``fl.client.start_client()``. The string ``"[::]:8080"`` tells the client which server
-to connect to. In our case we can run the server and the client on the same machine,
-therefore we use ``"[::]:8080"``. If we run a truly federated workload with the server
-and clients running on different machines, all that needs to change is the
-``server_address`` we point the client at.
-
-Flower Server
--------------
-
-These updates are then sent to the *server* which will aggregate them to produce a
-better model. Finally, the *server* sends this improved version of the model back to
-each *client* to finish a complete FL round.
-
-In a file named ``server.py``, import Flower and FedXgbBagging from
-``flwr.server.strategy``.
-
-We first define a strategy for XGBoost bagging aggregation.
->>>>>>> 86b75f05
 
 .. code-block:: python
 
@@ -461,15 +309,8 @@
         }
         return config
 
-<<<<<<< HEAD
 An :code:`evaluate_metrics_aggregation` function is defined to collect and wighted average the AUC values from clients.
 The :code:`config_func` function is to return the current FL round number to client's :code:`fit()` and :code:`evaluate()` methods.
-=======
-We use two clients for this example. An ``evaluate_metrics_aggregation`` function is
-defined to collect and wighted average the AUC values from clients. The ``config_func``
-function is to return the current FL round number to client's ``fit()`` and
-``evaluate()`` methods.
->>>>>>> 86b75f05
 
 ~~~~~~~~~~~~~~~~~~~~~~~~~~~~~~
 Tree-based bagging aggregation
@@ -642,25 +483,9 @@
 After traversal of all clients' models, a new global model is generated, followed by the
 serialisation, and sending back to each client.
 
-<<<<<<< HEAD
 **************************
  Launch Federated XGBoost!
 **************************
-=======
-Launch Federated XGBoost!
--------------------------
-
-With both client and server ready, we can now run everything and see federated learning
-in action. FL systems usually have a server and multiple clients. We therefore have to
-start the server first:
-
-.. code-block:: shell
-
-    $ python3 server.py
-
-Once the server is running we can start the clients in different terminals. Open a new
-terminal and start the first client:
->>>>>>> 86b75f05
 
 To run the project, do:
 
@@ -671,12 +496,7 @@
 
 With default arguments you will see an output like this one:
 
-<<<<<<< HEAD
 .. code:: shell
-=======
-Each client will have its own dataset. You should now see how the training does in the
-very first terminal (the one that started the server):
->>>>>>> 86b75f05
 
     Loading project configuration...
     Success
@@ -706,7 +526,6 @@
     INFO :      aggregate_evaluate: received 2 results and 0 failures
     INFO :
     INFO :      [SUMMARY]
-<<<<<<< HEAD
     INFO :      Run finished 3 round(s) in 145.42s
     INFO :      	History (loss, distributed):
     INFO :      		round 1: 0
@@ -744,37 +563,6 @@
 In the xgboost-comprehensive example (`full code <https://github.com/adap/flower/tree/main/examples/xgboost-comprehensive>`_),
 we provide more options to define various experimental setups, including aggregation strategies, data partitioning and centralised/distributed evaluation.
 Let's take a look!
-=======
-    INFO :      Run finished 5 round(s) in 1.67s
-    INFO :              History (loss, distributed):
-    INFO :                      round 1: 0
-    INFO :                      round 2: 0
-    INFO :                      round 3: 0
-    INFO :                      round 4: 0
-    INFO :                      round 5: 0
-    INFO :              History (metrics, distributed, evaluate):
-    INFO :              {'AUC': [(1, 0.76755), (2, 0.775), (3, 0.77935), (4, 0.7836), (5, 0.7872)]}
-
-Congratulations! You've successfully built and run your first federated XGBoost system.
-The AUC values can be checked in ``metrics_distributed``. One can see that the average
-AUC increases over FL rounds.
-
-The full `source code
-<https://github.com/adap/flower/blob/main/examples/xgboost-quickstart/>`_ for this
-example can be found in ``examples/xgboost-quickstart``.
-
-Comprehensive Federated XGBoost
--------------------------------
-
-Now that you have known how federated XGBoost work with Flower, it's time to run some
-more comprehensive experiments by customising the experimental settings. In the
-xgboost-comprehensive example (`full code
-<https://github.com/adap/flower/tree/main/examples/xgboost-comprehensive>`_), we provide
-more options to define various experimental setups, including aggregation strategies,
-data partitioning and centralised/distributed evaluation. We also support :doc:`Flower
-simulation <how-to-run-simulations>` making it easy to simulate large client cohorts in
-a resource-aware manner. Let's take a look!
->>>>>>> 86b75f05
 
 ~~~~~~~~~~~~~~~
 Cyclic training
@@ -786,11 +574,7 @@
 scenario. The trained local XGBoost trees will be passed to the next client as an
 initialised model for next round's boosting.
 
-<<<<<<< HEAD
 To do this, we first customise a :code:`ClientManager` in :code:`server_app.py`:
-=======
-To do this, we first customise a ``ClientManager`` in ``server_utils.py``:
->>>>>>> 86b75f05
 
 .. code-block:: python
 
@@ -904,7 +688,6 @@
         # Return client/config pairs
         return [(client, fit_ins) for client in sampled_clients]
 
-<<<<<<< HEAD
 ~~~~~~~~~~~~~~~~~~~~~~~~~~~~
 Customised data partitioning
 ~~~~~~~~~~~~~~~~~~~~~~~~~~~~
@@ -912,47 +695,6 @@
 In :code:`task.py`, we have a function :code:`instantiate_fds` to instantiate Flower Datasets and the data partitioner
 based on the given :code:`partitioner_type` and :code:`num_partitions`.
 Currently, we provide four supported partitioner type to simulate the uniformity/non-uniformity in data quantity (uniform, linear, square, exponential).
-=======
-
-    def configure_evaluate(
-        self, server_round: int, parameters: Parameters, client_manager: ClientManager
-    ) -> List[Tuple[ClientProxy, EvaluateIns]]:
-        """Configure the next round of evaluation."""
-        # Do not configure federated evaluation if fraction eval is 0.
-        if self.fraction_evaluate == 0.0:
-            return []
-
-        # Parameters and config
-        config = {}
-        if self.on_evaluate_config_fn is not None:
-            # Custom evaluation config function provided
-            config = self.on_evaluate_config_fn(server_round)
-        evaluate_ins = EvaluateIns(parameters, config)
-
-        # Sample clients
-        sample_size, min_num_clients = self.num_evaluation_clients(
-            client_manager.num_available()
-        )
-        clients = client_manager.sample(
-            num_clients=sample_size,
-            min_num_clients=min_num_clients,
-        )
-
-        # Sample the clients sequentially given server_round
-        sampled_idx = (server_round - 1) % len(clients)
-        sampled_clients = [clients[sampled_idx]]
-
-        # Return client/config pairs
-        return [(client, evaluate_ins) for client in sampled_clients]
-
-Customised data partitioning
-~~~~~~~~~~~~~~~~~~~~~~~~~~~~
-
-In ``dataset.py``, we have a function ``instantiate_partitioner`` to instantiate the
-data partitioner based on the given ``num_partitions`` and ``partitioner_type``.
-Currently, we provide four supported partitioner type to simulate the
-uniformity/non-uniformity in data quantity (uniform, linear, square, exponential).
->>>>>>> 86b75f05
 
 .. code-block:: python
 
@@ -986,26 +728,11 @@
             )
         return fds
 
-<<<<<<< HEAD
 ~~~~~~~~~~~~~~~~~~~~~~~~~~~~~~~~~~~~~~~~~~~~~
 Customised centralised/distributed evaluation
 ~~~~~~~~~~~~~~~~~~~~~~~~~~~~~~~~~~~~~~~~~~~~~
 
 To facilitate centralised evaluation, we define a function in :code:`server_app.py`:
-=======
-    def instantiate_partitioner(partitioner_type: str, num_partitions: int):
-        """Initialise partitioner based on selected partitioner type and number of
-        partitions."""
-        partitioner = CORRELATION_TO_PARTITIONER[partitioner_type](
-            num_partitions=num_partitions
-        )
-        return partitioner
-
-Customised centralised/distributed evaluation
-~~~~~~~~~~~~~~~~~~~~~~~~~~~~~~~~~~~~~~~~~~~~~
-
-To facilitate centralised evaluation, we define a function in ``server_utils.py``:
->>>>>>> 86b75f05
 
 .. code-block:: python
 
@@ -1041,7 +768,6 @@
 ``eval_set()`` method, and the tested AUC value is reported.
 
 As for distributed evaluation on the clients, it's same as the quick-start example by
-<<<<<<< HEAD
 overriding the :code:`evaluate()` method insides the :code:`XgbClient` class in :code:`client_app.py`.
 
 ~~~~~~~~~~~~~~~~~~~
@@ -1080,435 +806,22 @@
 On the server side, we allow user to specify training strategies / FL rounds / participating clients / clients for evaluation,
 and evaluation fashion. Note that with :code:`centralised-eval = true`, the sever will do centralised evaluation
 and all functionalities for client evaluation will be disabled.
-=======
-overriding the ``evaluate()`` method insides the ``XgbClient`` class in
-``client_utils.py``.
-
-Flower simulation
-~~~~~~~~~~~~~~~~~
-
-We also provide an example code (``sim.py``) to use the simulation capabilities of
-Flower to simulate federated XGBoost training on either a single machine or a cluster of
-machines.
-
-.. code-block:: python
-
-    from logging import INFO
-    import xgboost as xgb
-    from tqdm import tqdm
-
-    import flwr as fl
-    from flwr_datasets import FederatedDataset
-    from flwr.common.logger import log
-    from flwr.server.strategy import FedXgbBagging, FedXgbCyclic
-
-    from dataset import (
-        instantiate_partitioner,
-        train_test_split,
-        transform_dataset_to_dmatrix,
-        separate_xy,
-        resplit,
-    )
-    from utils import (
-        sim_args_parser,
-        NUM_LOCAL_ROUND,
-        BST_PARAMS,
-    )
-    from server_utils import (
-        eval_config,
-        fit_config,
-        evaluate_metrics_aggregation,
-        get_evaluate_fn,
-        CyclicClientManager,
-    )
-    from client_utils import XgbClient
-
-After importing all required packages, we define a ``main()`` function to perform the
-simulation process:
-
-.. code-block:: python
-
-    def main():
-        # Parse arguments for experimental settings
-        args = sim_args_parser()
-
-        # Load (HIGGS) dataset and conduct partitioning
-        partitioner = instantiate_partitioner(
-            partitioner_type=args.partitioner_type, num_partitions=args.pool_size
-        )
-        fds = FederatedDataset(
-            dataset="jxie/higgs",
-            partitioners={"train": partitioner},
-            resplitter=resplit,
-        )
-
-        # Load centralised test set
-        if args.centralised_eval or args.centralised_eval_client:
-            log(INFO, "Loading centralised test set...")
-            test_data = fds.load_split("test")
-            test_data.set_format("numpy")
-            num_test = test_data.shape[0]
-            test_dmatrix = transform_dataset_to_dmatrix(test_data)
-
-        # Load partitions and reformat data to DMatrix for xgboost
-        log(INFO, "Loading client local partitions...")
-        train_data_list = []
-        valid_data_list = []
-
-        # Load and process all client partitions. This upfront cost is amortized soon
-        # after the simulation begins since clients wont need to preprocess their partition.
-        for node_id in tqdm(range(args.pool_size), desc="Extracting client partition"):
-            # Extract partition for client with node_id
-            partition = fds.load_partition(node_id=node_id, split="train")
-            partition.set_format("numpy")
-
-            if args.centralised_eval_client:
-                # Use centralised test set for evaluation
-                train_data = partition
-                num_train = train_data.shape[0]
-                x_test, y_test = separate_xy(test_data)
-                valid_data_list.append(((x_test, y_test), num_test))
-            else:
-                # Train/test splitting
-                train_data, valid_data, num_train, num_val = train_test_split(
-                    partition, test_fraction=args.test_fraction, seed=args.seed
-                )
-                x_valid, y_valid = separate_xy(valid_data)
-                valid_data_list.append(((x_valid, y_valid), num_val))
-
-            x_train, y_train = separate_xy(train_data)
-            train_data_list.append(((x_train, y_train), num_train))
-
-We first load the dataset and perform data partitioning, and the pre-processed data is
-stored in a ``list``. After the simulation begins, the clients won't need to pre-process
-their partitions again.
-
-Then, we define the strategies and other hyper-parameters:
-
-.. code-block:: python
-
-    # Define strategy
-    if args.train_method == "bagging":
-        # Bagging training
-        strategy = FedXgbBagging(
-            evaluate_function=(
-                get_evaluate_fn(test_dmatrix) if args.centralised_eval else None
-            ),
-            fraction_fit=(float(args.num_clients_per_round) / args.pool_size),
-            min_fit_clients=args.num_clients_per_round,
-            min_available_clients=args.pool_size,
-            min_evaluate_clients=(
-                args.num_evaluate_clients if not args.centralised_eval else 0
-            ),
-            fraction_evaluate=1.0 if not args.centralised_eval else 0.0,
-            on_evaluate_config_fn=eval_config,
-            on_fit_config_fn=fit_config,
-            evaluate_metrics_aggregation_fn=(
-                evaluate_metrics_aggregation if not args.centralised_eval else None
-            ),
-        )
-    else:
-        # Cyclic training
-        strategy = FedXgbCyclic(
-            fraction_fit=1.0,
-            min_available_clients=args.pool_size,
-            fraction_evaluate=1.0,
-            evaluate_metrics_aggregation_fn=evaluate_metrics_aggregation,
-            on_evaluate_config_fn=eval_config,
-            on_fit_config_fn=fit_config,
-        )
-
-    # Resources to be assigned to each virtual client
-    # In this example we use CPU by default
-    client_resources = {
-        "num_cpus": args.num_cpus_per_client,
-        "num_gpus": 0.0,
-    }
-
-    # Hyper-parameters for xgboost training
-    num_local_round = NUM_LOCAL_ROUND
-    params = BST_PARAMS
-
-    # Setup learning rate
-    if args.train_method == "bagging" and args.scaled_lr:
-        new_lr = params["eta"] / args.pool_size
-        params.update({"eta": new_lr})
-
-After that, we start the simulation by calling ``fl.simulation.start_simulation``:
-
-.. code-block:: python
-
-    # Start simulation
-    fl.simulation.start_simulation(
-        client_fn=get_client_fn(
-            train_data_list,
-            valid_data_list,
-            args.train_method,
-            params,
-            num_local_round,
-        ),
-        num_clients=args.pool_size,
-        client_resources=client_resources,
-        config=fl.server.ServerConfig(num_rounds=args.num_rounds),
-        strategy=strategy,
-        client_manager=CyclicClientManager() if args.train_method == "cyclic" else None,
-    )
-
-One of key parameters for ``start_simulation`` is ``client_fn`` which returns a function
-to construct a client. We define it as follows:
-
-.. code-block:: python
-
-    def get_client_fn(
-        train_data_list, valid_data_list, train_method, params, num_local_round
-    ):
-        """Return a function to construct a client.
-
-        The VirtualClientEngine will execute this function whenever a client is sampled by
-        the strategy to participate.
-        """
-
-        def client_fn(cid: str) -> fl.client.Client:
-            """Construct a FlowerClient with its own dataset partition."""
-            x_train, y_train = train_data_list[int(cid)][0]
-            x_valid, y_valid = valid_data_list[int(cid)][0]
-
-            # Reformat data to DMatrix
-            train_dmatrix = xgb.DMatrix(x_train, label=y_train)
-            valid_dmatrix = xgb.DMatrix(x_valid, label=y_valid)
-
-            # Fetch the number of examples
-            num_train = train_data_list[int(cid)][1]
-            num_val = valid_data_list[int(cid)][1]
-
-            # Create and return client
-            return XgbClient(
-                train_dmatrix,
-                valid_dmatrix,
-                num_train,
-                num_val,
-                num_local_round,
-                params,
-                train_method,
-            )
-
-        return client_fn
-
-Arguments parser
-~~~~~~~~~~~~~~~~
-
-In ``utils.py``, we define the arguments parsers for clients, server and simulation,
-allowing users to specify different experimental settings. Let's first see the sever
-side:
-
-.. code-block:: python
-
-    import argparse
-
-
-    def server_args_parser():
-        """Parse arguments to define experimental settings on server side."""
-        parser = argparse.ArgumentParser()
-
-        parser.add_argument(
-            "--train-method",
-            default="bagging",
-            type=str,
-            choices=["bagging", "cyclic"],
-            help="Training methods selected from bagging aggregation or cyclic training.",
-        )
-        parser.add_argument(
-            "--pool-size", default=2, type=int, help="Number of total clients."
-        )
-        parser.add_argument(
-            "--num-rounds", default=5, type=int, help="Number of FL rounds."
-        )
-        parser.add_argument(
-            "--num-clients-per-round",
-            default=2,
-            type=int,
-            help="Number of clients participate in training each round.",
-        )
-        parser.add_argument(
-            "--num-evaluate-clients",
-            default=2,
-            type=int,
-            help="Number of clients selected for evaluation.",
-        )
-        parser.add_argument(
-            "--centralised-eval",
-            action="store_true",
-            help="Conduct centralised evaluation (True), or client evaluation on hold-out data (False).",
-        )
-
-        args = parser.parse_args()
-        return args
-
-This allows user to specify training strategies / the number of total clients / FL
-rounds / participating clients / clients for evaluation, and evaluation fashion. Note
-that with ``--centralised-eval``, the sever will do centralised evaluation and all
-functionalities for client evaluation will be disabled.
->>>>>>> 86b75f05
 
 On the client side, we can define various options for client data partitioning.
 Besides, clients also have an option to conduct evaluation on centralised test set by setting :code:`centralised-eval = true`,
 as well as an option to perform scaled learning rate based on the number of clients by setting :code:`scaled-lr = true`.
 
-<<<<<<< HEAD
 ~~~~~~~~~~~~~~~~~
 Example commands
 ~~~~~~~~~~~~~~~~~
-=======
-    def client_args_parser():
-        """Parse arguments to define experimental settings on client side."""
-        parser = argparse.ArgumentParser()
-
-        parser.add_argument(
-            "--train-method",
-            default="bagging",
-            type=str,
-            choices=["bagging", "cyclic"],
-            help="Training methods selected from bagging aggregation or cyclic training.",
-        )
-        parser.add_argument(
-            "--num-partitions", default=10, type=int, help="Number of partitions."
-        )
-        parser.add_argument(
-            "--partitioner-type",
-            default="uniform",
-            type=str,
-            choices=["uniform", "linear", "square", "exponential"],
-            help="Partitioner types.",
-        )
-        parser.add_argument(
-            "--node-id",
-            default=0,
-            type=int,
-            help="Node ID used for the current client.",
-        )
-        parser.add_argument(
-            "--seed", default=42, type=int, help="Seed used for train/test splitting."
-        )
-        parser.add_argument(
-            "--test-fraction",
-            default=0.2,
-            type=float,
-            help="Test fraction for train/test splitting.",
-        )
-        parser.add_argument(
-            "--centralised-eval",
-            action="store_true",
-            help="Conduct evaluation on centralised test set (True), or on hold-out data (False).",
-        )
-        parser.add_argument(
-            "--scaled-lr",
-            action="store_true",
-            help="Perform scaled learning rate based on the number of clients (True).",
-        )
-
-        args = parser.parse_args()
-        return args
-
-This defines various options for client data partitioning. Besides, clients also have an
-option to conduct evaluation on centralised test set by setting ``--centralised-eval``,
-as well as an option to perform scaled learning rate based on the number of clients by
-setting ``--scaled-lr``.
-
-We also have an argument parser for simulation:
->>>>>>> 86b75f05
 
 To run bagging aggregation for 5 rounds evaluated on centralised test set:
 
-<<<<<<< HEAD
 .. code-block:: shell
 
   flwr run . --run-config "train-method='bagging' num-server-rounds=5 centralised-eval=true"
 
 To run cyclic training with linear partitioner type evaluated on centralised test set:
-=======
-    def sim_args_parser():
-        """Parse arguments to define experimental settings on server side."""
-        parser = argparse.ArgumentParser()
-
-        parser.add_argument(
-            "--train-method",
-            default="bagging",
-            type=str,
-            choices=["bagging", "cyclic"],
-            help="Training methods selected from bagging aggregation or cyclic training.",
-        )
-
-        # Server side
-        parser.add_argument(
-            "--pool-size", default=5, type=int, help="Number of total clients."
-        )
-        parser.add_argument(
-            "--num-rounds", default=30, type=int, help="Number of FL rounds."
-        )
-        parser.add_argument(
-            "--num-clients-per-round",
-            default=5,
-            type=int,
-            help="Number of clients participate in training each round.",
-        )
-        parser.add_argument(
-            "--num-evaluate-clients",
-            default=5,
-            type=int,
-            help="Number of clients selected for evaluation.",
-        )
-        parser.add_argument(
-            "--centralised-eval",
-            action="store_true",
-            help="Conduct centralised evaluation (True), or client evaluation on hold-out data (False).",
-        )
-        parser.add_argument(
-            "--num-cpus-per-client",
-            default=2,
-            type=int,
-            help="Number of CPUs used for per client.",
-        )
-
-        # Client side
-        parser.add_argument(
-            "--partitioner-type",
-            default="uniform",
-            type=str,
-            choices=["uniform", "linear", "square", "exponential"],
-            help="Partitioner types.",
-        )
-        parser.add_argument(
-            "--seed", default=42, type=int, help="Seed used for train/test splitting."
-        )
-        parser.add_argument(
-            "--test-fraction",
-            default=0.2,
-            type=float,
-            help="Test fraction for train/test splitting.",
-        )
-        parser.add_argument(
-            "--centralised-eval-client",
-            action="store_true",
-            help="Conduct evaluation on centralised test set (True), or on hold-out data (False).",
-        )
-        parser.add_argument(
-            "--scaled-lr",
-            action="store_true",
-            help="Perform scaled learning rate based on the number of clients (True).",
-        )
-
-        args = parser.parse_args()
-        return args
-
-This integrates all arguments for both client and server sides.
-
-Example commands
-~~~~~~~~~~~~~~~~
-
-To run a centralised evaluated experiment with bagging strategy on 5 clients with
-exponential distribution for 50 rounds, we first start the server as below:
->>>>>>> 86b75f05
-
 .. code-block:: shell
 
   flwr run . --run-config "train-method='cyclic' partitioner-type='linear' centralised-eval-client=true"
@@ -1533,11 +846,5 @@
 .. meta::
    :description: Check out this Federated Learning quickstart tutorial for using Flower with XGBoost to train classification models on trees.
 
-<<<<<<< HEAD
 ..  youtube:: AY1vpXUpesc
-   :width: 100%
-=======
-The full `code
-<https://github.com/adap/flower/blob/main/examples/xgboost-comprehensive/>`_ for this
-comprehensive example can be found in ``examples/xgboost-comprehensive``.
->>>>>>> 86b75f05
+   :width: 100%