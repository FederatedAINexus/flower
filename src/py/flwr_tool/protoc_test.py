--- conflicted
+++ resolved
@@ -28,8 +28,4 @@
 
 def test_proto_file_count() -> None:
     """Test if the correct number of proto files were captured by the glob."""
-<<<<<<< HEAD
-    assert len(PROTO_FILES) == 12
-=======
-    assert len(PROTO_FILES) == 13
->>>>>>> 1b3f28c9
+    assert len(PROTO_FILES) == 13