--- conflicted
+++ resolved
@@ -769,13 +769,8 @@
     vce_group.add_argument(
         "--backend-config",
         type=str,
-<<<<<<< HEAD
-        default='{"client_resources": {"num_cpus":1, "num_gpus":0.0}}',
-        help='A JSON-like dict, e.g. \'{"<key>":<value>, "<another-key>":<value>}\' to '
-=======
         default='{"client_resources": {"num_cpus":1, "num_gpus":0.0}, "tensorflow": 0}',
         help='A JSON formatted stream, e.g \'{"<keyA>":<value>, "<keyB>":<value>}\' to '
->>>>>>> c3090462
         "configure a backend. Values supported in <value> are those included by "
         "`flwr.common.typing.ConfigsRecordValues`. ",
     )
