--- conflicted
+++ resolved
@@ -254,7 +254,6 @@
         log(ERROR, "Unexpected run creation failure.")
         return 0
 
-<<<<<<< HEAD
     def store_server_public_private_key(
         self, public_key: bytes, private_key: bytes
     ) -> None:
@@ -284,7 +283,6 @@
     def get_client_public_keys(self) -> Set[bytes]:
         """Retrieve all currently stored `client_public_keys` as a set."""
         return self.client_public_keys
-=======
     def get_run(self, run_id: int) -> Tuple[int, str, str]:
         """Retrieve information about the run with the specified `run_id`."""
         with self.lock:
@@ -292,7 +290,6 @@
                 log(ERROR, "`run_id` is invalid")
                 return 0, "", ""
             return run_id, *self.run_ids[run_id]
->>>>>>> 1d2db04b
 
     def acknowledge_ping(self, node_id: int, ping_interval: float) -> bool:
         """Acknowledge a ping received from a node, serving as a heartbeat."""
