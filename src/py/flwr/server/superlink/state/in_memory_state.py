--- conflicted
+++ resolved
@@ -275,7 +275,6 @@
         """Retrieve stored `node_id` filtered by `client_public_keys`."""
         return self.public_key_to_node_id.get(client_public_key)
 
-<<<<<<< HEAD
     def get_node_ids(self, client_public_keys: Set[bytes]) -> Dict[bytes, int]:
         """Retrieve stored `node_ids` filtered by `client_public_keys`."""
         result = {}
@@ -285,9 +284,6 @@
                 result[key] = node_id
         return result
 
-    def create_run(self, fab_id: str, fab_version: str) -> int:
-        """Create a new run for the specified `fab_id` and `fab_version`."""
-=======
     def create_run(
         self,
         fab_id: Optional[str],
@@ -296,7 +292,6 @@
         override_config: UserConfig,
     ) -> int:
         """Create a new run for the specified `fab_hash`."""
->>>>>>> 2019c0e3
         # Sample a random int64 as run_id
         with self.lock:
             run_id = generate_rand_int_from_bytes(RUN_ID_NUM_BYTES)
