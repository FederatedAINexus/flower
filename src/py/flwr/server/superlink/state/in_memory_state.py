# Copyright 2024 Flower Labs GmbH. All Rights Reserved.
#
# Licensed under the Apache License, Version 2.0 (the "License");
# you may not use this file except in compliance with the License.
# You may obtain a copy of the License at
#
#     http://www.apache.org/licenses/LICENSE-2.0
#
# Unless required by applicable law or agreed to in writing, software
# distributed under the License is distributed on an "AS IS" BASIS,
# WITHOUT WARRANTIES OR CONDITIONS OF ANY KIND, either express or implied.
# See the License for the specific language governing permissions and
# limitations under the License.
# ==============================================================================
"""In-memory State implementation."""


import threading
import time
from logging import ERROR
from typing import Optional
from uuid import UUID, uuid4

from flwr.common import log, now
<<<<<<< HEAD
from flwr.common.constant import NODE_ID_NUM_BYTES, RUN_ID_NUM_BYTES
from flwr.common.typing import Run, RunStatus, UserConfig
=======
from flwr.common.constant import NODE_ID_NUM_BYTES, RUN_ID_NUM_BYTES, RunStatus
from flwr.common.typing import Run, StatusInfo, UserConfig
>>>>>>> 0646b5c7
from flwr.proto.task_pb2 import TaskIns, TaskRes  # pylint: disable=E0611
from flwr.server.superlink.state.state import State
from flwr.server.utils import validate_task_ins_or_res

from .utils import (
    generate_rand_int_from_bytes,
<<<<<<< HEAD
    has_valid_result,
=======
    has_valid_sub_status,
>>>>>>> 0646b5c7
    is_valid_transition,
    make_node_unavailable_taskres,
)


class InMemoryState(State):  # pylint: disable=R0902,R0904
    """In-memory State implementation."""

    def __init__(self) -> None:

        # Map node_id to (online_until, ping_interval)
        self.node_ids: dict[int, tuple[float, float]] = {}
        self.public_key_to_node_id: dict[bytes, int] = {}

        # Map run_id to (fab_id, fab_version)
<<<<<<< HEAD
        self.run_ids: dict[int, tuple[Run, RunStatus]] = {}
=======
        self.run_ids: dict[int, tuple[Run, StatusInfo]] = {}
>>>>>>> 0646b5c7
        self.task_ins_store: dict[UUID, TaskIns] = {}
        self.task_res_store: dict[UUID, TaskRes] = {}

        self.node_public_keys: set[bytes] = set()
        self.server_public_key: Optional[bytes] = None
        self.server_private_key: Optional[bytes] = None

        self.lock = threading.Lock()

    def store_task_ins(self, task_ins: TaskIns) -> Optional[UUID]:
        """Store one TaskIns."""
        # Validate task
        errors = validate_task_ins_or_res(task_ins)
        if any(errors):
            log(ERROR, errors)
            return None
        # Validate run_id
        if task_ins.run_id not in self.run_ids:
            log(ERROR, "`run_id` is invalid")
            return None

        # Create task_id
        task_id = uuid4()

        # Store TaskIns
        task_ins.task_id = str(task_id)
        with self.lock:
            self.task_ins_store[task_id] = task_ins

        # Return the new task_id
        return task_id

    def get_task_ins(
        self, node_id: Optional[int], limit: Optional[int]
    ) -> list[TaskIns]:
        """Get all TaskIns that have not been delivered yet."""
        if limit is not None and limit < 1:
            raise AssertionError("`limit` must be >= 1")

        # Find TaskIns for node_id that were not delivered yet
        task_ins_list: list[TaskIns] = []
        with self.lock:
            for _, task_ins in self.task_ins_store.items():
                # pylint: disable=too-many-boolean-expressions
                if (
                    node_id is not None  # Not anonymous
                    and task_ins.task.consumer.anonymous is False
                    and task_ins.task.consumer.node_id == node_id
                    and task_ins.task.delivered_at == ""
                ) or (
                    node_id is None  # Anonymous
                    and task_ins.task.consumer.anonymous is True
                    and task_ins.task.consumer.node_id == 0
                    and task_ins.task.delivered_at == ""
                ):
                    task_ins_list.append(task_ins)
                if limit and len(task_ins_list) == limit:
                    break

        # Mark all of them as delivered
        delivered_at = now().isoformat()
        for task_ins in task_ins_list:
            task_ins.task.delivered_at = delivered_at

        # Return TaskIns
        return task_ins_list

    def store_task_res(self, task_res: TaskRes) -> Optional[UUID]:
        """Store one TaskRes."""
        # Validate task
        errors = validate_task_ins_or_res(task_res)
        if any(errors):
            log(ERROR, errors)
            return None

        # Validate run_id
        if task_res.run_id not in self.run_ids:
            log(ERROR, "`run_id` is invalid")
            return None

        # Create task_id
        task_id = uuid4()

        # Store TaskRes
        task_res.task_id = str(task_id)
        with self.lock:
            self.task_res_store[task_id] = task_res

        # Return the new task_id
        return task_id

    def get_task_res(self, task_ids: set[UUID], limit: Optional[int]) -> list[TaskRes]:
        """Get all TaskRes that have not been delivered yet."""
        if limit is not None and limit < 1:
            raise AssertionError("`limit` must be >= 1")

        with self.lock:
            # Find TaskRes that were not delivered yet
            task_res_list: list[TaskRes] = []
            replied_task_ids: set[UUID] = set()
            for _, task_res in self.task_res_store.items():
                reply_to = UUID(task_res.task.ancestry[0])
                if reply_to in task_ids and task_res.task.delivered_at == "":
                    task_res_list.append(task_res)
                    replied_task_ids.add(reply_to)
                if limit and len(task_res_list) == limit:
                    break

            # Check if the node is offline
            for task_id in task_ids - replied_task_ids:
                if limit and len(task_res_list) == limit:
                    break
                task_ins = self.task_ins_store.get(task_id)
                if task_ins is None:
                    continue
                node_id = task_ins.task.consumer.node_id
                online_until, _ = self.node_ids[node_id]
                # Generate a TaskRes containing an error reply if the node is offline.
                if online_until < time.time():
                    err_taskres = make_node_unavailable_taskres(
                        ref_taskins=task_ins,
                    )
                    self.task_res_store[UUID(err_taskres.task_id)] = err_taskres
                    task_res_list.append(err_taskres)

            # Mark all of them as delivered
            delivered_at = now().isoformat()
            for task_res in task_res_list:
                task_res.task.delivered_at = delivered_at

            # Return TaskRes
            return task_res_list

    def delete_tasks(self, task_ids: set[UUID]) -> None:
        """Delete all delivered TaskIns/TaskRes pairs."""
        task_ins_to_be_deleted: set[UUID] = set()
        task_res_to_be_deleted: set[UUID] = set()

        with self.lock:
            for task_ins_id in task_ids:
                # Find the task_id of the matching task_res
                for task_res_id, task_res in self.task_res_store.items():
                    if UUID(task_res.task.ancestry[0]) != task_ins_id:
                        continue
                    if task_res.task.delivered_at == "":
                        continue

                    task_ins_to_be_deleted.add(task_ins_id)
                    task_res_to_be_deleted.add(task_res_id)

            for task_id in task_ins_to_be_deleted:
                del self.task_ins_store[task_id]
            for task_id in task_res_to_be_deleted:
                del self.task_res_store[task_id]

    def num_task_ins(self) -> int:
        """Calculate the number of task_ins in store.

        This includes delivered but not yet deleted task_ins.
        """
        return len(self.task_ins_store)

    def num_task_res(self) -> int:
        """Calculate the number of task_res in store.

        This includes delivered but not yet deleted task_res.
        """
        return len(self.task_res_store)

    def create_node(
        self, ping_interval: float, public_key: Optional[bytes] = None
    ) -> int:
        """Create, store in state, and return `node_id`."""
        # Sample a random int64 as node_id
        node_id = generate_rand_int_from_bytes(NODE_ID_NUM_BYTES)

        with self.lock:
            if node_id in self.node_ids:
                log(ERROR, "Unexpected node registration failure.")
                return 0

            if public_key is not None:
                if (
                    public_key in self.public_key_to_node_id
                    or node_id in self.public_key_to_node_id.values()
                ):
                    log(ERROR, "Unexpected node registration failure.")
                    return 0

                self.public_key_to_node_id[public_key] = node_id

            self.node_ids[node_id] = (time.time() + ping_interval, ping_interval)
            return node_id

    def delete_node(self, node_id: int, public_key: Optional[bytes] = None) -> None:
        """Delete a node."""
        with self.lock:
            if node_id not in self.node_ids:
                raise ValueError(f"Node {node_id} not found")

            if public_key is not None:
                if (
                    public_key not in self.public_key_to_node_id
                    or node_id not in self.public_key_to_node_id.values()
                ):
                    raise ValueError("Public key or node_id not found")

                del self.public_key_to_node_id[public_key]

            del self.node_ids[node_id]

    def get_nodes(self, run_id: int) -> set[int]:
        """Return all available nodes.

        Constraints
        -----------
        If the provided `run_id` does not exist or has no matching nodes,
        an empty `Set` MUST be returned.
        """
        with self.lock:
            if run_id not in self.run_ids:
                return set()
            current_time = time.time()
            return {
                node_id
                for node_id, (online_until, _) in self.node_ids.items()
                if online_until > current_time
            }

    def get_node_id(self, node_public_key: bytes) -> Optional[int]:
        """Retrieve stored `node_id` filtered by `node_public_keys`."""
        return self.public_key_to_node_id.get(node_public_key)

    def create_run(
        self,
        fab_id: Optional[str],
        fab_version: Optional[str],
        fab_hash: Optional[str],
        override_config: UserConfig,
    ) -> int:
        """Create a new run for the specified `fab_hash`."""
        # Sample a random int64 as run_id
        with self.lock:
            run_id = generate_rand_int_from_bytes(RUN_ID_NUM_BYTES)

            if run_id not in self.run_ids:
                run = Run(
                    run_id=run_id,
                    fab_id=fab_id if fab_id else "",
                    fab_version=fab_version if fab_version else "",
                    fab_hash=fab_hash if fab_hash else "",
                    override_config=override_config,
                )
<<<<<<< HEAD
                initial_status = RunStatus(
                    phase="starting",
                    result="",
                    reason="",
                )
                self.run_ids[run_id] = (run, initial_status)
=======
                initial_status_info = StatusInfo(
                    status=RunStatus.STARTING,
                    sub_status="",
                    reason="",
                )
                self.run_ids[run_id] = (run, initial_status_info)
>>>>>>> 0646b5c7
                return run_id
        log(ERROR, "Unexpected run creation failure.")
        return 0

    def store_server_private_public_key(
        self, private_key: bytes, public_key: bytes
    ) -> None:
        """Store `server_private_key` and `server_public_key` in state."""
        with self.lock:
            if self.server_private_key is None and self.server_public_key is None:
                self.server_private_key = private_key
                self.server_public_key = public_key
            else:
                raise RuntimeError("Server private and public key already set")

    def get_server_private_key(self) -> Optional[bytes]:
        """Retrieve `server_private_key` in urlsafe bytes."""
        return self.server_private_key

    def get_server_public_key(self) -> Optional[bytes]:
        """Retrieve `server_public_key` in urlsafe bytes."""
        return self.server_public_key

    def store_node_public_keys(self, public_keys: set[bytes]) -> None:
        """Store a set of `node_public_keys` in state."""
        with self.lock:
            self.node_public_keys = public_keys

    def store_node_public_key(self, public_key: bytes) -> None:
        """Store a `node_public_key` in state."""
        with self.lock:
            self.node_public_keys.add(public_key)

    def get_node_public_keys(self) -> set[bytes]:
        """Retrieve all currently stored `node_public_keys` as a set."""
        return self.node_public_keys

    def get_run(self, run_id: int) -> Optional[Run]:
        """Retrieve information about the run with the specified `run_id`."""
        with self.lock:
            if run_id not in self.run_ids:
                log(ERROR, "`run_id` is invalid")
                return None
            return self.run_ids[run_id][0]

<<<<<<< HEAD
    def get_run_status(self, run_ids: set[int]) -> dict[int, RunStatus]:
        """Get the status of the run with the specified `run_id`."""
=======
    def get_run_status(self, run_ids: set[int]) -> dict[int, StatusInfo]:
        """Retrieve the status information for the specified runs."""
>>>>>>> 0646b5c7
        with self.lock:
            return {
                run_id: self.run_ids[run_id][1]
                for run_id in run_ids
                if run_id in self.run_ids
            }

<<<<<<< HEAD
    def update_run_status(self, run_id: int, new_status: RunStatus) -> bool:
=======
    def update_run_status(self, run_id: int, new_status_info: StatusInfo) -> bool:
>>>>>>> 0646b5c7
        """Update the status of the run with the specified `run_id`."""
        with self.lock:
            # Check if the run_id exists
            if run_id not in self.run_ids:
                log(ERROR, "`run_id` is invalid")
                return False

            # Check if the status transition is valid
<<<<<<< HEAD
            status = self.run_ids[run_id][1]
            if not is_valid_transition(status, new_status):
                log(
                    ERROR,
                    'Invalid status transition: from "%s" to "%s"',
                    status.phase,
                    new_status.phase,
                )
                return False

            # Check if the result is valid
            if not has_valid_result(status):
                log(ERROR, 'Invalid run status: "%s:%s"', status.phase, status.result)
                return False

            # Update the status
            self.run_ids[run_id] = (self.run_ids[run_id][0], new_status)
=======
            info = self.run_ids[run_id][1]
            if not is_valid_transition(info, new_status_info):
                log(
                    ERROR,
                    'Invalid status transition: from "%s" to "%s"',
                    info.status,
                    new_status_info.status,
                )
                return False

            # Check if the sub-status is valid
            if not has_valid_sub_status(info):
                log(ERROR, 'Invalid run status: "%s:%s"', info.status, info.sub_status)
                return False

            # Update the status
            self.run_ids[run_id] = (self.run_ids[run_id][0], new_status_info)
>>>>>>> 0646b5c7
            return True

    def acknowledge_ping(self, node_id: int, ping_interval: float) -> bool:
        """Acknowledge a ping received from a node, serving as a heartbeat."""
        with self.lock:
            if node_id in self.node_ids:
                self.node_ids[node_id] = (time.time() + ping_interval, ping_interval)
                return True
        return False<|MERGE_RESOLUTION|>--- conflicted
+++ resolved
@@ -22,24 +22,15 @@
 from uuid import UUID, uuid4
 
 from flwr.common import log, now
-<<<<<<< HEAD
-from flwr.common.constant import NODE_ID_NUM_BYTES, RUN_ID_NUM_BYTES
-from flwr.common.typing import Run, RunStatus, UserConfig
-=======
 from flwr.common.constant import NODE_ID_NUM_BYTES, RUN_ID_NUM_BYTES, RunStatus
 from flwr.common.typing import Run, StatusInfo, UserConfig
->>>>>>> 0646b5c7
 from flwr.proto.task_pb2 import TaskIns, TaskRes  # pylint: disable=E0611
 from flwr.server.superlink.state.state import State
 from flwr.server.utils import validate_task_ins_or_res
 
 from .utils import (
     generate_rand_int_from_bytes,
-<<<<<<< HEAD
-    has_valid_result,
-=======
     has_valid_sub_status,
->>>>>>> 0646b5c7
     is_valid_transition,
     make_node_unavailable_taskres,
 )
@@ -55,11 +46,7 @@
         self.public_key_to_node_id: dict[bytes, int] = {}
 
         # Map run_id to (fab_id, fab_version)
-<<<<<<< HEAD
-        self.run_ids: dict[int, tuple[Run, RunStatus]] = {}
-=======
         self.run_ids: dict[int, tuple[Run, StatusInfo]] = {}
->>>>>>> 0646b5c7
         self.task_ins_store: dict[UUID, TaskIns] = {}
         self.task_res_store: dict[UUID, TaskRes] = {}
 
@@ -313,21 +300,12 @@
                     fab_hash=fab_hash if fab_hash else "",
                     override_config=override_config,
                 )
-<<<<<<< HEAD
-                initial_status = RunStatus(
-                    phase="starting",
-                    result="",
-                    reason="",
-                )
-                self.run_ids[run_id] = (run, initial_status)
-=======
                 initial_status_info = StatusInfo(
                     status=RunStatus.STARTING,
                     sub_status="",
                     reason="",
                 )
                 self.run_ids[run_id] = (run, initial_status_info)
->>>>>>> 0646b5c7
                 return run_id
         log(ERROR, "Unexpected run creation failure.")
         return 0
@@ -373,13 +351,8 @@
                 return None
             return self.run_ids[run_id][0]
 
-<<<<<<< HEAD
-    def get_run_status(self, run_ids: set[int]) -> dict[int, RunStatus]:
-        """Get the status of the run with the specified `run_id`."""
-=======
     def get_run_status(self, run_ids: set[int]) -> dict[int, StatusInfo]:
         """Retrieve the status information for the specified runs."""
->>>>>>> 0646b5c7
         with self.lock:
             return {
                 run_id: self.run_ids[run_id][1]
@@ -387,11 +360,7 @@
                 if run_id in self.run_ids
             }
 
-<<<<<<< HEAD
-    def update_run_status(self, run_id: int, new_status: RunStatus) -> bool:
-=======
     def update_run_status(self, run_id: int, new_status_info: StatusInfo) -> bool:
->>>>>>> 0646b5c7
         """Update the status of the run with the specified `run_id`."""
         with self.lock:
             # Check if the run_id exists
@@ -400,25 +369,6 @@
                 return False
 
             # Check if the status transition is valid
-<<<<<<< HEAD
-            status = self.run_ids[run_id][1]
-            if not is_valid_transition(status, new_status):
-                log(
-                    ERROR,
-                    'Invalid status transition: from "%s" to "%s"',
-                    status.phase,
-                    new_status.phase,
-                )
-                return False
-
-            # Check if the result is valid
-            if not has_valid_result(status):
-                log(ERROR, 'Invalid run status: "%s:%s"', status.phase, status.result)
-                return False
-
-            # Update the status
-            self.run_ids[run_id] = (self.run_ids[run_id][0], new_status)
-=======
             info = self.run_ids[run_id][1]
             if not is_valid_transition(info, new_status_info):
                 log(
@@ -436,7 +386,6 @@
 
             # Update the status
             self.run_ids[run_id] = (self.run_ids[run_id][0], new_status_info)
->>>>>>> 0646b5c7
             return True
 
     def acknowledge_ping(self, node_id: int, ping_interval: float) -> bool:
