# Copyright 2022 Flower Labs GmbH. All Rights Reserved.
#
# Licensed under the Apache License, Version 2.0 (the "License");
# you may not use this file except in compliance with the License.
# You may obtain a copy of the License at
#
#     http://www.apache.org/licenses/LICENSE-2.0
#
# Unless required by applicable law or agreed to in writing, software
# distributed under the License is distributed on an "AS IS" BASIS,
# WITHOUT WARRANTIES OR CONDITIONS OF ANY KIND, either express or implied.
# See the License for the specific language governing permissions and
# limitations under the License.
# ==============================================================================
"""Abstract base class State."""


import abc
from typing import List, Optional, Set
from uuid import UUID

from flwr.proto.task_pb2 import TaskIns, TaskRes  # pylint: disable=E0611


class State(abc.ABC):
    """Abstract State."""

    @abc.abstractmethod
    def store_task_ins(self, task_ins: TaskIns) -> Optional[UUID]:
        """Store one TaskIns.

        Usually, the Driver API calls this to schedule instructions.

        Stores the value of the `task_ins` in the state and, if successful, returns the
        `task_id` (UUID) of the `task_ins`. If, for any reason,
        storing the `task_ins` fails, `None` is returned.

        Constraints
        -----------
        If `task_ins.task.consumer.anonymous` is `True`, then
        `task_ins.task.consumer.node_id` MUST NOT be set (equal 0).

        If `task_ins.task.consumer.anonymous` is `False`, then
        `task_ins.task.consumer.node_id` MUST be set (not 0)

        If `task_ins.run_id` is invalid, then
        storing the `task_ins` MUST fail.
        """

    @abc.abstractmethod
    def get_task_ins(
        self, node_id: Optional[int], limit: Optional[int]
    ) -> List[TaskIns]:
        """Get TaskIns optionally filtered by node_id.

        Usually, the Fleet API calls this for Nodes planning to work on one or more
        TaskIns.

        Constraints
        -----------
        If `node_id` is not `None`, retrieve all TaskIns where

            1. the `task_ins.task.consumer.node_id` equals `node_id` AND
            2. the `task_ins.task.consumer.anonymous` equals `False` AND
            3. the `task_ins.task.delivered_at` equals `""`.

        If `node_id` is `None`, retrieve all TaskIns where the
        `task_ins.task.consumer.node_id` equals `0` and
        `task_ins.task.consumer.anonymous` is set to `True`.

        If `delivered_at` MUST BE set (not `""`) otherwise the TaskIns MUST not be in
        the result.

        If `limit` is not `None`, return, at most, `limit` number of `task_ins`. If
        `limit` is set, it has to be greater zero.
        """

    @abc.abstractmethod
    def store_task_res(self, task_res: TaskRes) -> Optional[UUID]:
        """Store one TaskRes.

        Usually, the Fleet API calls this for Nodes returning results.

        Stores the TaskRes and, if successful, returns the `task_id` (UUID) of
        the `task_res`. If storing the `task_res` fails, `None` is returned.

        Constraints
        -----------
        If `task_res.task.consumer.anonymous` is `True`, then
        `task_res.task.consumer.node_id` MUST NOT be set (equal 0).

        If `task_res.task.consumer.anonymous` is `False`, then
        `task_res.task.consumer.node_id` MUST be set (not 0)

        If `task_res.run_id` is invalid, then
        storing the `task_res` MUST fail.
        """

    @abc.abstractmethod
    def get_task_res(self, task_ids: Set[UUID], limit: Optional[int]) -> List[TaskRes]:
        """Get TaskRes for task_ids.

        Usually, the Driver API calls this method to get results for instructions it has
        previously scheduled.

        Retrieves all TaskRes for the given `task_ids` and returns and empty list of
        none could be found.

        Constraints
        -----------
        If `limit` is not `None`, return, at most, `limit` number of TaskRes. The limit
        will only take effect if enough task_ids are in the set AND are currently
        available. If `limit` is set, it has to be greater zero.
        """

    @abc.abstractmethod
    def num_task_ins(self) -> int:
        """Calculate the number of task_ins in store.

        This includes delivered but not yet deleted task_ins.
        """

    @abc.abstractmethod
    def num_task_res(self) -> int:
        """Calculate the number of task_res in store.

        This includes delivered but not yet deleted task_res.
        """

    @abc.abstractmethod
    def delete_tasks(self, task_ids: Set[UUID]) -> None:
        """Delete all delivered TaskIns/TaskRes pairs."""

    @abc.abstractmethod
    def create_node(self) -> int:
        """Create, store in state, and return `node_id`."""

    @abc.abstractmethod
    def delete_node(self, node_id: int) -> None:
        """Remove `node_id` from state."""

    @abc.abstractmethod
    def get_nodes(self, run_id: int) -> Set[int]:
        """Retrieve all currently stored node IDs as a set.

        Constraints
        -----------
        If the provided `run_id` does not exist or has no matching nodes,
        an empty `Set` MUST be returned.
        """

    @abc.abstractmethod
    def create_run(self) -> int:
        """Create one run."""

    @abc.abstractmethod
    def store_server_public_private_key(
        self, public_key: bytes, private_key: bytes
    ) -> None:
<<<<<<< HEAD
        """Store server's `public_key` and `private_key` in state."""

    @abc.abstractmethod
    def get_server_private_key(self) -> bytes:
        """Get server private key in urlsafe bytes."""

    @abc.abstractmethod
    def get_server_public_key(self) -> bytes:
        """Get server public key in urlsafe bytes."""

    @abc.abstractmethod
    def store_client_public_keys(self, public_keys: Set[bytes]) -> None:
        """Store a set of client public keys in state."""

    @abc.abstractmethod
    def store_client_public_key(self, public_key: bytes) -> None:
        """Retrieve a client public key in state."""

    @abc.abstractmethod
    def get_client_public_keys(self) -> Set[bytes]:
        """Retrieve all currently stored client public keys as a set."""
=======
        """Store `server_public_key` and `server_private_key` in state."""

    @abc.abstractmethod
    def get_server_private_key(self) -> bytes:
        """Retrieve `server_private_key` in urlsafe bytes."""

    @abc.abstractmethod
    def get_server_public_key(self) -> bytes:
        """Retrieve `server_public_key` in urlsafe bytes."""

    @abc.abstractmethod
    def store_client_public_keys(self, public_keys: Set[bytes]) -> None:
        """Store a set of `client_public_keys` in state."""

    @abc.abstractmethod
    def store_client_public_key(self, public_key: bytes) -> None:
        """Store a `client_public_key` in state."""

    @abc.abstractmethod
    def get_client_public_keys(self) -> Set[bytes]:
        """Retrieve all currently stored `client_public_keys` as a set."""
>>>>>>> ab5317f5
<|MERGE_RESOLUTION|>--- conflicted
+++ resolved
@@ -157,29 +157,6 @@
     def store_server_public_private_key(
         self, public_key: bytes, private_key: bytes
     ) -> None:
-<<<<<<< HEAD
-        """Store server's `public_key` and `private_key` in state."""
-
-    @abc.abstractmethod
-    def get_server_private_key(self) -> bytes:
-        """Get server private key in urlsafe bytes."""
-
-    @abc.abstractmethod
-    def get_server_public_key(self) -> bytes:
-        """Get server public key in urlsafe bytes."""
-
-    @abc.abstractmethod
-    def store_client_public_keys(self, public_keys: Set[bytes]) -> None:
-        """Store a set of client public keys in state."""
-
-    @abc.abstractmethod
-    def store_client_public_key(self, public_key: bytes) -> None:
-        """Retrieve a client public key in state."""
-
-    @abc.abstractmethod
-    def get_client_public_keys(self) -> Set[bytes]:
-        """Retrieve all currently stored client public keys as a set."""
-=======
         """Store `server_public_key` and `server_private_key` in state."""
 
     @abc.abstractmethod
@@ -200,5 +177,4 @@
 
     @abc.abstractmethod
     def get_client_public_keys(self) -> Set[bytes]:
-        """Retrieve all currently stored `client_public_keys` as a set."""
->>>>>>> ab5317f5
+        """Retrieve all currently stored `client_public_keys` as a set."""