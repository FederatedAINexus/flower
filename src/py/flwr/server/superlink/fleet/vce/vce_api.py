--- conflicted
+++ resolved
@@ -92,11 +92,7 @@
             state.store_task_res(task_res)
 
         except asyncio.CancelledError as e:
-<<<<<<< HEAD
-            log(DEBUG, f"Async worker: {e}")
-=======
             log(DEBUG, "Async worker: %s", e)
->>>>>>> 21e9932e
             break
 
         except Exception as ex:  # pylint: disable=broad-exception-caught
@@ -115,11 +111,7 @@
 ) -> None:
     """Generate TaskIns and add it to the queue."""
     state = state_factory.state()
-<<<<<<< HEAD
-    while not (f_stop.is_set()):
-=======
     while not f_stop.is_set():
->>>>>>> 21e9932e
         for node_id in nodes_mapping.keys():
             task_ins = state.get_task_ins(node_id=node_id, limit=1)
             if task_ins:
