# Copyright 2024 Flower Labs GmbH. All Rights Reserved.
#
# Licensed under the Apache License, Version 2.0 (the "License");
# you may not use this file except in compliance with the License.
# You may obtain a copy of the License at
#
#     http://www.apache.org/licenses/LICENSE-2.0
#
# Unless required by applicable law or agreed to in writing, software
# distributed under the License is distributed on an "AS IS" BASIS,
# WITHOUT WARRANTIES OR CONDITIONS OF ANY KIND, either express or implied.
# See the License for the specific language governing permissions and
# limitations under the License.
# ==============================================================================
"""Flower SuperNode."""

import argparse
import sys
from logging import DEBUG, INFO, WARN
from pathlib import Path
from typing import Optional, Tuple

from cryptography.exceptions import UnsupportedAlgorithm
from cryptography.hazmat.primitives.asymmetric import ec
from cryptography.hazmat.primitives.serialization import (
    load_ssh_private_key,
    load_ssh_public_key,
)

from flwr.common import EventType, event
<<<<<<< HEAD
from flwr.common.config import get_flwr_dir, parse_config_args
=======
from flwr.common.config import (
    get_flwr_dir,
    get_metadata_from_config,
    get_project_config,
    get_project_dir,
    parse_config_args,
)
>>>>>>> 26ba0301
from flwr.common.constant import (
    TRANSPORT_TYPE_GRPC_ADAPTER,
    TRANSPORT_TYPE_GRPC_RERE,
    TRANSPORT_TYPE_REST,
)
from flwr.common.exit_handlers import register_exit_handlers
from flwr.common.logger import log, warn_deprecated_feature

from ..app import _start_client_internal
from ..process.process import _run_background_client
from ..process.utils import _get_load_client_app_fn

ADDRESS_FLEET_API_GRPC_RERE = "0.0.0.0:9092"


def run_supernode() -> None:
    """Run Flower SuperNode."""
    log(INFO, "Starting Flower SuperNode")

    event(EventType.RUN_SUPERNODE_ENTER)

    args = _parse_args_run_supernode().parse_args()

    _warn_deprecated_server_arg(args)

    root_certificates = _get_certificates(args)
    load_fn = _get_load_client_app_fn(
        default_app_ref="",
        app_path=args.app,
        flwr_dir=args.flwr_dir,
        multi_app=True,
    )
    authentication_keys = _try_setup_client_authentication(args)

    _start_client_internal(
        server_address=args.superlink,
        load_client_app_fn=load_fn,
        transport=args.transport,
        root_certificates=root_certificates,
        insecure=args.insecure,
        authentication_keys=authentication_keys,
        max_retries=args.max_retries,
        max_wait_time=args.max_wait_time,
        node_config=parse_config_args([args.node_config]),
        flwr_path=get_flwr_dir(args.flwr_dir),
        isolate=args.isolate,
    )

    # Graceful shutdown
    register_exit_handlers(
        event_type=EventType.RUN_SUPERNODE_LEAVE,
    )


def run_client_app() -> None:
    """Run Flower client app."""
    log(INFO, "Long-running Flower client starting")

    event(EventType.RUN_CLIENT_APP_ENTER)

    args = _parse_args_run_client_app().parse_args()

    _warn_deprecated_server_arg(args)

    root_certificates = _get_certificates(args)
    load_fn = _get_load_client_app_fn(
        default_app_ref=getattr(args, "client-app"),
        app_path=args.dir,
        multi_app=False,
    )
    authentication_keys = _try_setup_client_authentication(args)

    _start_client_internal(
        server_address=args.superlink,
        node_config=parse_config_args([args.node_config]),
        load_client_app_fn=load_fn,
        transport=args.transport,
        root_certificates=root_certificates,
        insecure=args.insecure,
        authentication_keys=authentication_keys,
        max_retries=args.max_retries,
        max_wait_time=args.max_wait_time,
    )
    register_exit_handlers(event_type=EventType.RUN_CLIENT_APP_LEAVE)


def exec_client_app() -> None:
    """Run process-isolated Flower client app."""
    log(INFO, "Starting Flower ClientApp")

    event(EventType.RUN_CLIENT_APP_ENTER)

    args = _parse_args_exec_client_app().parse_args()

    _run_background_client(address=args.address, token=int(args.token))

    register_exit_handlers(event_type=EventType.RUN_CLIENT_APP_LEAVE)


def _warn_deprecated_server_arg(args: argparse.Namespace) -> None:
    """Warn about the deprecated argument `--server`."""
    if args.server != ADDRESS_FLEET_API_GRPC_RERE:
        warn = "Passing flag --server is deprecated. Use --superlink instead."
        warn_deprecated_feature(warn)

        if args.superlink != ADDRESS_FLEET_API_GRPC_RERE:
            # if `--superlink` also passed, then
            # warn user that this argument overrides what was passed with `--server`
            log(
                WARN,
                "Both `--server` and `--superlink` were passed. "
                "`--server` will be ignored. Connecting to the Superlink Fleet API "
                "at %s.",
                args.superlink,
            )
        else:
            args.superlink = args.server


def _get_certificates(args: argparse.Namespace) -> Optional[bytes]:
    """Load certificates if specified in args."""
    # Obtain certificates
    if args.insecure:
        if args.root_certificates is not None:
            sys.exit(
                "Conflicting options: The '--insecure' flag disables HTTPS, "
                "but '--root-certificates' was also specified. Please remove "
                "the '--root-certificates' option when running in insecure mode, "
                "or omit '--insecure' to use HTTPS."
            )
        log(
            WARN,
            "Option `--insecure` was set. "
            "Starting insecure HTTP client connected to %s.",
            args.superlink,
        )
        root_certificates = None
    else:
        # Load the certificates if provided, or load the system certificates
        cert_path = args.root_certificates
        if cert_path is None:
            root_certificates = None
        else:
            root_certificates = Path(cert_path).read_bytes()
        log(
            DEBUG,
            "Starting secure HTTPS client connected to %s "
            "with the following certificates: %s.",
            args.superlink,
            cert_path,
        )
    return root_certificates


<<<<<<< HEAD
=======
def _get_load_client_app_fn(
    default_app_ref: str,
    app_path: Optional[str],
    multi_app: bool,
    flwr_dir: Optional[str] = None,
) -> Callable[[str, str], ClientApp]:
    """Get the load_client_app_fn function.

    If `multi_app` is True, this function loads the specified ClientApp
    based on `fab_id` and `fab_version`. If `fab_id` is empty, a default
    ClientApp will be loaded.

    If `multi_app` is False, it ignores `fab_id` and `fab_version` and
    loads a default ClientApp.
    """
    if not multi_app:
        log(
            DEBUG,
            "Flower SuperNode will load and validate ClientApp `%s`",
            default_app_ref,
        )

        valid, error_msg = validate(default_app_ref, project_dir=app_path)
        if not valid and error_msg:
            raise LoadClientAppError(error_msg) from None

    def _load(fab_id: str, fab_version: str) -> ClientApp:
        runtime_app_dir = Path(app_path if app_path else "").absolute()
        # If multi-app feature is disabled
        if not multi_app:
            # Set app reference
            client_app_ref = default_app_ref
        # If multi-app feature is enabled but app directory is provided
        elif app_path is not None:
            config = get_project_config(runtime_app_dir)
            this_fab_version, this_fab_id = get_metadata_from_config(config)

            if this_fab_version != fab_version or this_fab_id != fab_id:
                raise LoadClientAppError(
                    f"FAB ID or version mismatch: Expected FAB ID '{this_fab_id}' and "
                    f"FAB version '{this_fab_version}', but received FAB ID '{fab_id}' "
                    f"and FAB version '{fab_version}'.",
                ) from None

            # log(WARN, "FAB ID is not provided; the default ClientApp will be loaded.")

            # Set app reference
            client_app_ref = config["tool"]["flwr"]["app"]["components"]["clientapp"]
        # If multi-app feature is enabled
        else:
            try:
                runtime_app_dir = get_project_dir(
                    fab_id, fab_version, get_flwr_dir(flwr_dir)
                )
                config = get_project_config(runtime_app_dir)
            except Exception as e:
                raise LoadClientAppError("Failed to load ClientApp") from e

            # Set app reference
            client_app_ref = config["tool"]["flwr"]["app"]["components"]["clientapp"]

        # Load ClientApp
        log(
            DEBUG,
            "Loading ClientApp `%s`",
            client_app_ref,
        )
        client_app = load_app(client_app_ref, LoadClientAppError, runtime_app_dir)

        if not isinstance(client_app, ClientApp):
            raise LoadClientAppError(
                f"Attribute {client_app_ref} is not of type {ClientApp}",
            ) from None

        return client_app

    return _load


>>>>>>> 26ba0301
def _parse_args_run_supernode() -> argparse.ArgumentParser:
    """Parse flower-supernode command line arguments."""
    parser = argparse.ArgumentParser(
        description="Start a Flower SuperNode",
    )

    parser.add_argument(
        "app",
        nargs="?",
        default=None,
        help="Specify the path of the Flower App to load and run the `ClientApp`. "
        "The `pyproject.toml` file must be located in the root of this path. "
        "When this argument is provided, the SuperNode will exclusively respond to "
        "messages from the corresponding `ServerApp` by matching the FAB ID and FAB "
        "version. An error will be raised if a message is received from any other "
        "`ServerApp`.",
    )
    _parse_args_common(parser)
    parser.add_argument(
        "--flwr-dir",
        default=None,
        help="""The path containing installed Flower Apps.
    By default, this value is equal to:

        - `$FLWR_HOME/` if `$FLWR_HOME` is defined
        - `$XDG_DATA_HOME/.flwr/` if `$XDG_DATA_HOME` is defined
        - `$HOME/.flwr/` in all other cases
    """,
    )
    parser.add_argument(
        "--isolate",
        action="store_true",
        help="Run the ClientApp in an isolated process from the SuperNode."
        "In this mode, the ClientApp and SuperNode communicate via gRPC."
        "By default, both SuperNode and ClientApp run in the same process.",
    )

    return parser


def _parse_args_run_client_app() -> argparse.ArgumentParser:
    """Parse flower-client-app command line arguments."""
    parser = argparse.ArgumentParser(
        description="Start a Flower client app",
    )

    parser.add_argument(
        "client-app",
        help="For example: `client:app` or `project.package.module:wrapper.app`",
    )
    _parse_args_common(parser=parser)
    parser.add_argument(
        "--dir",
        default="",
        help="Add specified directory to the PYTHONPATH and load Flower "
        "app from there."
        " Default: current working directory.",
    )

    return parser


def _parse_args_exec_client_app() -> argparse.ArgumentParser:
    """Parse exec-client-app command line arguments."""
    parser = argparse.ArgumentParser(
        description="Run a Flower client app",
    )
    parser.add_argument(
        "--address",
        help="Address of SuperNode",
    )
    parser.add_argument(
        "--token",
        help="Unique token generated by SuperNode for each client app execution",
    )

    return parser


def _parse_args_common(parser: argparse.ArgumentParser) -> None:
    parser.add_argument(
        "--insecure",
        action="store_true",
        help="Run the client without HTTPS. By default, the client runs with "
        "HTTPS enabled. Use this flag only if you understand the risks.",
    )
    ex_group = parser.add_mutually_exclusive_group()
    ex_group.add_argument(
        "--grpc-rere",
        action="store_const",
        dest="transport",
        const=TRANSPORT_TYPE_GRPC_RERE,
        default=TRANSPORT_TYPE_GRPC_RERE,
        help="Use grpc-rere as a transport layer for the client.",
    )
    ex_group.add_argument(
        "--grpc-adapter",
        action="store_const",
        dest="transport",
        const=TRANSPORT_TYPE_GRPC_ADAPTER,
        help="Use grpc-adapter as a transport layer for the client.",
    )
    ex_group.add_argument(
        "--rest",
        action="store_const",
        dest="transport",
        const=TRANSPORT_TYPE_REST,
        help="Use REST as a transport layer for the client.",
    )
    parser.add_argument(
        "--root-certificates",
        metavar="ROOT_CERT",
        type=str,
        help="Specifies the path to the PEM-encoded root certificate file for "
        "establishing secure HTTPS connections.",
    )
    parser.add_argument(
        "--server",
        default=ADDRESS_FLEET_API_GRPC_RERE,
        help="Server address",
    )
    parser.add_argument(
        "--superlink",
        default=ADDRESS_FLEET_API_GRPC_RERE,
        help="SuperLink Fleet API (gRPC-rere) address (IPv4, IPv6, or a domain name)",
    )
    parser.add_argument(
        "--max-retries",
        type=int,
        default=None,
        help="The maximum number of times the client will try to reconnect to the"
        "SuperLink before giving up in case of a connection error. By default,"
        "it is set to None, meaning there is no limit to the number of tries.",
    )
    parser.add_argument(
        "--max-wait-time",
        type=float,
        default=None,
        help="The maximum duration before the client stops trying to"
        "connect to the SuperLink in case of connection error. By default, it"
        "is set to None, meaning there is no limit to the total time.",
    )
    parser.add_argument(
        "--auth-supernode-private-key",
        type=str,
        help="The SuperNode's private key (as a path str) to enable authentication.",
    )
    parser.add_argument(
        "--auth-supernode-public-key",
        type=str,
        help="The SuperNode's public key (as a path str) to enable authentication.",
    )
    parser.add_argument(
        "--node-config",
        type=str,
        help="A comma separated list of key/value pairs (separated by `=`) to "
        "configure the SuperNode. "
        "E.g. --node-config 'key1=\"value1\",partition-id=0,num-partitions=100'",
    )


def _try_setup_client_authentication(
    args: argparse.Namespace,
) -> Optional[Tuple[ec.EllipticCurvePrivateKey, ec.EllipticCurvePublicKey]]:
    if not args.auth_supernode_private_key and not args.auth_supernode_public_key:
        return None

    if not args.auth_supernode_private_key or not args.auth_supernode_public_key:
        sys.exit(
            "Authentication requires file paths to both "
            "'--auth-supernode-private-key' and '--auth-supernode-public-key'"
            "to be provided (providing only one of them is not sufficient)."
        )

    try:
        ssh_private_key = load_ssh_private_key(
            Path(args.auth_supernode_private_key).read_bytes(),
            None,
        )
        if not isinstance(ssh_private_key, ec.EllipticCurvePrivateKey):
            raise ValueError()
    except (ValueError, UnsupportedAlgorithm):
        sys.exit(
            "Error: Unable to parse the private key file in "
            "'--auth-supernode-private-key'. Authentication requires elliptic "
            "curve private and public key pair. Please ensure that the file "
            "path points to a valid private key file and try again."
        )

    try:
        ssh_public_key = load_ssh_public_key(
            Path(args.auth_supernode_public_key).read_bytes()
        )
        if not isinstance(ssh_public_key, ec.EllipticCurvePublicKey):
            raise ValueError()
    except (ValueError, UnsupportedAlgorithm):
        sys.exit(
            "Error: Unable to parse the public key file in "
            "'--auth-supernode-public-key'. Authentication requires elliptic "
            "curve private and public key pair. Please ensure that the file "
            "path points to a valid public key file and try again."
        )

    return (
        ssh_private_key,
        ssh_public_key,
    )<|MERGE_RESOLUTION|>--- conflicted
+++ resolved
@@ -28,17 +28,10 @@
 )
 
 from flwr.common import EventType, event
-<<<<<<< HEAD
-from flwr.common.config import get_flwr_dir, parse_config_args
-=======
-from flwr.common.config import (
+from flwr.common.config import (  # get_metadata_from_config,; get_project_config,; get_project_dir,
     get_flwr_dir,
-    get_metadata_from_config,
-    get_project_config,
-    get_project_dir,
     parse_config_args,
 )
->>>>>>> 26ba0301
 from flwr.common.constant import (
     TRANSPORT_TYPE_GRPC_ADAPTER,
     TRANSPORT_TYPE_GRPC_RERE,
@@ -65,6 +58,7 @@
     _warn_deprecated_server_arg(args)
 
     root_certificates = _get_certificates(args)
+    print("XX", args.app, args.flwr_dir)
     load_fn = _get_load_client_app_fn(
         default_app_ref="",
         app_path=args.app,
@@ -193,88 +187,6 @@
     return root_certificates
 
 
-<<<<<<< HEAD
-=======
-def _get_load_client_app_fn(
-    default_app_ref: str,
-    app_path: Optional[str],
-    multi_app: bool,
-    flwr_dir: Optional[str] = None,
-) -> Callable[[str, str], ClientApp]:
-    """Get the load_client_app_fn function.
-
-    If `multi_app` is True, this function loads the specified ClientApp
-    based on `fab_id` and `fab_version`. If `fab_id` is empty, a default
-    ClientApp will be loaded.
-
-    If `multi_app` is False, it ignores `fab_id` and `fab_version` and
-    loads a default ClientApp.
-    """
-    if not multi_app:
-        log(
-            DEBUG,
-            "Flower SuperNode will load and validate ClientApp `%s`",
-            default_app_ref,
-        )
-
-        valid, error_msg = validate(default_app_ref, project_dir=app_path)
-        if not valid and error_msg:
-            raise LoadClientAppError(error_msg) from None
-
-    def _load(fab_id: str, fab_version: str) -> ClientApp:
-        runtime_app_dir = Path(app_path if app_path else "").absolute()
-        # If multi-app feature is disabled
-        if not multi_app:
-            # Set app reference
-            client_app_ref = default_app_ref
-        # If multi-app feature is enabled but app directory is provided
-        elif app_path is not None:
-            config = get_project_config(runtime_app_dir)
-            this_fab_version, this_fab_id = get_metadata_from_config(config)
-
-            if this_fab_version != fab_version or this_fab_id != fab_id:
-                raise LoadClientAppError(
-                    f"FAB ID or version mismatch: Expected FAB ID '{this_fab_id}' and "
-                    f"FAB version '{this_fab_version}', but received FAB ID '{fab_id}' "
-                    f"and FAB version '{fab_version}'.",
-                ) from None
-
-            # log(WARN, "FAB ID is not provided; the default ClientApp will be loaded.")
-
-            # Set app reference
-            client_app_ref = config["tool"]["flwr"]["app"]["components"]["clientapp"]
-        # If multi-app feature is enabled
-        else:
-            try:
-                runtime_app_dir = get_project_dir(
-                    fab_id, fab_version, get_flwr_dir(flwr_dir)
-                )
-                config = get_project_config(runtime_app_dir)
-            except Exception as e:
-                raise LoadClientAppError("Failed to load ClientApp") from e
-
-            # Set app reference
-            client_app_ref = config["tool"]["flwr"]["app"]["components"]["clientapp"]
-
-        # Load ClientApp
-        log(
-            DEBUG,
-            "Loading ClientApp `%s`",
-            client_app_ref,
-        )
-        client_app = load_app(client_app_ref, LoadClientAppError, runtime_app_dir)
-
-        if not isinstance(client_app, ClientApp):
-            raise LoadClientAppError(
-                f"Attribute {client_app_ref} is not of type {ClientApp}",
-            ) from None
-
-        return client_app
-
-    return _load
-
-
->>>>>>> 26ba0301
 def _parse_args_run_supernode() -> argparse.ArgumentParser:
     """Parse flower-supernode command line arguments."""
     parser = argparse.ArgumentParser(
