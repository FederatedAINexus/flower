--- conflicted
+++ resolved
@@ -19,13 +19,7 @@
 import sys
 from logging import DEBUG, INFO, WARN
 from pathlib import Path
-from typing import Callable, Optional, Tuple
-
-from cryptography.hazmat.primitives.asymmetric import ec
-from cryptography.hazmat.primitives.serialization import (
-    load_ssh_private_key,
-    load_ssh_public_key,
-)
+from typing import Callable, Optional
 
 import tomli
 
@@ -78,17 +72,8 @@
     args = _parse_args_run_client_app().parse_args()
 
     root_certificates = _get_certificates(args)
-<<<<<<< HEAD
     load_fn = _get_load_client_app_fn(args, multi_app=False)
-=======
-    log(
-        DEBUG,
-        "Flower will load ClientApp `%s`",
-        getattr(args, "client-app"),
-    )
-    load_fn = _get_load_client_app_fn(args)
     authentication_keys = _try_setup_client_authentication(args)
->>>>>>> fa4558f5
 
     _start_client_internal(
         server_address=args.server,
