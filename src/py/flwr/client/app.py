--- conflicted
+++ resolved
@@ -48,12 +48,9 @@
 from flwr.common.message import Error
 from flwr.common.retry_invoker import RetryInvoker, RetryState, exponential
 from flwr.common.typing import Fab, Run, UserConfig
-<<<<<<< HEAD
-=======
 from flwr.proto.clientappio_pb2_grpc import add_ClientAppIoServicer_to_server
 from flwr.server.superlink.fleet.grpc_bidi.grpc_server import generic_create_grpc_server
 from flwr.server.superlink.state.utils import generate_rand_int_from_bytes
->>>>>>> 8a5427fe
 
 from .clientapp.clientappio_servicer import ClientAppInputs, ClientAppIoServicer
 from .grpc_adapter_client.connection import grpc_adapter
@@ -372,11 +369,7 @@
             root_certificates,
             authentication_keys,
         ) as conn:
-<<<<<<< HEAD
-            receive, send, create_node, delete_node, get_run, _ = conn
-=======
             receive, send, create_node, delete_node, get_run, get_fab = conn
->>>>>>> 8a5427fe
 
             # Register node when connecting the first time
             if node_state is None:
