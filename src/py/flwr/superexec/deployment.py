# Copyright 2024 Flower Labs GmbH. All Rights Reserved.
#
# Licensed under the Apache License, Version 2.0 (the "License");
# you may not use this file except in compliance with the License.
# You may obtain a copy of the License at
#
#     http://www.apache.org/licenses/LICENSE-2.0
#
# Unless required by applicable law or agreed to in writing, software
# distributed under the License is distributed on an "AS IS" BASIS,
# WITHOUT WARRANTIES OR CONDITIONS OF ANY KIND, either express or implied.
# See the License for the specific language governing permissions and
# limitations under the License.
# ==============================================================================
"""Deployment engine executor."""

import subprocess
import sys
from logging import ERROR, INFO
from typing import Dict, Optional

from typing_extensions import override

from flwr.cli.config_utils import get_fab_metadata
from flwr.cli.install import install_from_fab
from flwr.common.grpc import create_channel
from flwr.common.logger import log
from flwr.proto.driver_pb2 import CreateRunRequest  # pylint: disable=E0611
from flwr.proto.driver_pb2_grpc import DriverStub
from flwr.server.driver.grpc_driver import DEFAULT_SERVER_ADDRESS_DRIVER

from .executor import Executor, RunTracker


class DeploymentEngine(Executor):
    """Deployment engine executor."""

    def __init__(
        self,
        address: str = DEFAULT_SERVER_ADDRESS_DRIVER,
        root_certificates: Optional[bytes] = None,
    ) -> None:
        self.address = address
        self.root_certificates = root_certificates
        self.stub: Optional[DriverStub] = None

    def _connect(self) -> None:
        if self.stub is None:
            channel = create_channel(
                server_address=self.address,
                insecure=(self.root_certificates is None),
                root_certificates=self.root_certificates,
            )
            self.stub = DriverStub(channel)

    def _create_run(
        self,
        fab_id: str,
        fab_version: str,
        override_config: Dict[str, str],
    ) -> int:
        if self.stub is None:
            self._connect()

        assert self.stub is not None

        req = CreateRunRequest(
            fab_id=fab_id,
            fab_version=fab_version,
            override_config=override_config,
        )
        res = self.stub.CreateRun(request=req)
        return int(res.run_id)

    @override
<<<<<<< HEAD
    def start_run(self, fab_file: bytes, verbose: bool) -> Optional[RunTracker]:
=======
    def start_run(
        self, fab_file: bytes, override_config: Dict[str, str]
    ) -> Optional[RunTracker]:
>>>>>>> d1ec08b5
        """Start run using the Flower Deployment Engine."""
        try:
            # Install FAB to flwr dir
            fab_version, fab_id = get_fab_metadata(fab_file)
            fab_path = install_from_fab(fab_file, None, True)

            # Install FAB Python package
            subprocess.check_call(
                [sys.executable, "-m", "pip", "install", str(fab_path)],
                stdout=subprocess.DEVNULL,
                stderr=subprocess.DEVNULL,
            )

            # Call SuperLink to create run
            run_id: int = self._create_run(fab_id, fab_version, override_config)
            log(INFO, "Created run %s", str(run_id))

            # Start ServerApp
            proc = subprocess.Popen(  # pylint: disable=consider-using-with
                [
                    "flower-server-app",
                    "--run-id",
                    str(run_id),
                    "--verbose" if verbose else "",
                    "--insecure",
                ],
                stdout=subprocess.PIPE,
                stderr=subprocess.PIPE,
                text=True,
            )
            log(INFO, "Started run %s", str(run_id))

            return RunTracker(
                run_id=run_id,
                proc=proc,
            )
        # pylint: disable-next=broad-except
        except Exception as e:
            log(ERROR, "Could not start run: %s", str(e))
            return None


executor = DeploymentEngine()<|MERGE_RESOLUTION|>--- conflicted
+++ resolved
@@ -73,13 +73,12 @@
         return int(res.run_id)
 
     @override
-<<<<<<< HEAD
-    def start_run(self, fab_file: bytes, verbose: bool) -> Optional[RunTracker]:
-=======
     def start_run(
-        self, fab_file: bytes, override_config: Dict[str, str]
+        self,
+        fab_file: bytes,
+        override_config: Dict[str, str],
+        verbose: bool
     ) -> Optional[RunTracker]:
->>>>>>> d1ec08b5
         """Start run using the Flower Deployment Engine."""
         try:
             # Install FAB to flwr dir
