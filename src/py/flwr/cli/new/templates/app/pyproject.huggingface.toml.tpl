--- conflicted
+++ resolved
@@ -31,11 +31,7 @@
 num-server-rounds = 3
 fraction-fit = 0.5
 local-epochs = 1
-<<<<<<< HEAD
-model-name = "distilbert-base-uncased"
-=======
 model-name = "prajjwal1/bert-tiny" # Set a larger model if you have access to more GPU resources
->>>>>>> 5dffa05e
 num-labels = 2
 
 [tool.flwr.federations]
@@ -47,8 +43,4 @@
 [tool.flwr.federations.localhost-gpu]
 options.num-supernodes = 10
 options.backend.client-resources.num-cpus = 4 # each ClientApp assumes to use 4CPUs
-<<<<<<< HEAD
-options.backend.client-resources.num-gpus = 0.5 # at most 2 ClientApp will run in a given GPU
-=======
-options.backend.client-resources.num-gpus = 0.25 # at most 4 ClientApps will run in a given GPU
->>>>>>> 5dffa05e
+options.backend.client-resources.num-gpus = 0.25 # at most 4 ClientApps will run in a given GPU