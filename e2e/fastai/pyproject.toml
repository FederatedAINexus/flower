--- conflicted
+++ resolved
@@ -9,13 +9,7 @@
 authors = ["The Flower Authors <hello@flower.dev>"]
 
 [tool.poetry.dependencies]
-<<<<<<< HEAD
-python = ">=3.7,<3.10"
+python = ">=3.8,<3.10"
 flwr = { path = "../../", develop = true, extras = ["simulation", "rest"] }
-fastai = "^2.7.10"
-=======
-python = ">=3.8,<3.10"
-flwr = { path = "../../", develop = true, extras = ["simulation"] }
 fastai = "^2.7.12"
-torch = ">=2.0.0, !=2.0.1, < 2.1.0"
->>>>>>> 4f3bb4fc
+torch = ">=2.0.0, !=2.0.1, < 2.1.0"