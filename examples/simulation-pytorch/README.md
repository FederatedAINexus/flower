--- conflicted
+++ resolved
@@ -75,11 +75,7 @@
 python sim.py --num_cpus=2 --num_gpus=0.25
 ```
 
-<<<<<<< HEAD
-### Run with Flower-Next
-=======
 ### Run with Flower Next (preview)
->>>>>>> aba7c08b
 
 Ensure you have activated your environment, then execute the command below. All `ClientApp` instances will run on CPU but the `ServerApp` will run on the GPU if one is available. Note that this is the case because the `Simulation Engine` only exposes certain resources to the `ClientApp` (based on the `client_resources` in `--backend-config`).
 
@@ -93,11 +89,7 @@
 You can change the default resources assigned to each `ClientApp` by means of the `--backend-config` argument:
 
 ```bash
-<<<<<<< HEAD
-# Tells the VCE to resever 2x CPUs and 25% of available VRAM for each ClientApp
-=======
 # Tells the VCE to reserve 2x CPUs and 25% of available VRAM for each ClientApp
->>>>>>> aba7c08b
 flower-simulation --client-app=sim:client --server-app=sim:server --num-supernodes=100 \
     --backend-config='{"client_resources": {"num_cpus":2, "num_gpus":0.25}}'
 ```
